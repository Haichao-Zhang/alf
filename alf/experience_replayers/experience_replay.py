# Copyright (c) 2019 Horizon Robotics. All Rights Reserved.
#
# Licensed under the Apache License, Version 2.0 (the "License");
# you may not use this file except in compliance with the License.
# You may obtain a copy of the License at
#
#      http://www.apache.org/licenses/LICENSE-2.0
#
# Unless required by applicable law or agreed to in writing, software
# distributed under the License is distributed on an "AS IS" BASIS,
# WITHOUT WARRANTIES OR CONDITIONS OF ANY KIND, either express or implied.
# See the License for the specific language governing permissions and
# limitations under the License.
"""
NOTE: The APIs in this file are subject to changes when we implement generic replay
buffers for off-policy drivers in the future.
"""

import abc
import gin
import six
import torch

import alf
from alf.experience_replayers.replay_buffer import ReplayBuffer

from alf.utils import common


@six.add_metaclass(abc.ABCMeta)
class ExperienceReplayer(object):
    """
    Base class for implementing experience storing and replay. A subclass should
    implement the abstract functions. This class object will be used by OffPolicyDrivers
    after training data are accumulated for a certain amount of time.
    """

    @abc.abstractmethod
    def observe(self, exp):
        """
        Observe a batch of `exp`, potentially storing it to replay buffers.

        Args:
            exp (Experience): each item has the shape of (`num_envs`, `env_batch_size`,
                `unroll_length`, ...), where `num_envs` is the number of tf_agents
                *batched* environments, each of which contains `env_batch_size`
                independent & parallel single environments.
        """

    @abc.abstractmethod
    def replay(self, sample_batch_size, mini_batch_length):
        """Replay experiences from buffers

        Args:
            sample_batch_size (int): A batch size to specify the number of items to
                return. A batch of `sample_batch_size` items is returned, where each
                tensor in items will have its first dimension equal to sample_batch_size
                and the rest of the dimensions match the corresponding data_spec.
            mini_batch_length (int): the temporal length of each sample

        Output:
            exp (Experience): each item has the shape (`sample_batch_size`,
                `mini_batch_length`, ...)
        """

    @abc.abstractmethod
    def replay_all(self):
        """Replay all experiences

        Output:
            exp (Experience): each item has the shape (`full_batch_size`,
                `buffer_length`, ...)
        """

    @abc.abstractmethod
    def clear(self):
        """Clear all buffers."""

    @abc.abstractmethod
    def batch_size(self):
        """
        Return the buffer's batch_size, assuming all buffers having the same
        batch_size
        """


@gin.configurable
class OnetimeExperienceReplayer(ExperienceReplayer):
    """
    A simple one-time experience replayer. For each incoming `exp`,
    it stores it with a temporary variable which is used for training
    only once.

    Example algorithms: IMPALA, PPO2
    """

    def __init__(self, save_last_exp=False):
        """
        Args:
            save_last_exp (bool): If True, then every time after replaying the
                entire buffer, we will keep the last exp for the next replay. So
                except for the first replay, the remaining replays will have
                a buffer length of `unroll_length+1`. The reason for having this
                option is that for an unrolled trajectory, the last exp won't
                be trained because its target value cannot be computed. So it
                can be saved for the next training.
        """
        self._save_last_exp = save_last_exp
        self._experience = None
        self._exp_sample = None
        self._batch_size = None

    def observe(self, exp):
        # exp shape is [num_envs, ...]
        if self._experience is None:
            self._experience = alf.nest.map_structure(lambda _: [], exp)
            self._exp_sample = exp
            self._batch_size = alf.nest.get_nest_batch_size(exp)

        alf.nest.map_structure_up_to(
            self._exp_sample, lambda b, e: b.append(e.detach()),
            self._experience, exp)

    def replay(self, sample_batch_size, mini_batch_length):
        """Get a random batch.

        Args:
            sample_batch_size (int): number of sequences
            mini_batch_length (int): the length of each sequence
        Returns:
            Experience: experience batch in batch major (B, T, ...)
            tf_uniform_replay_buffer.BufferInfo: information about the batch
        """
        raise NotImplementedError()  # Only supports replaying all!

    def replay_all(self):
        assert self._experience is not None, "No experience is observed yet!"
        # batch major (B, T, ...)
        exps = alf.nest.map_structure_up_to(
            self._exp_sample, lambda e: torch.transpose(
                torch.stack(e, dim=0), 0, 1), self._experience)
        return exps

    def clear(self):
        if self._experience is not None:
            self._experience = alf.nest.map_structure_up_to(
                self._exp_sample, lambda e: (e[-1:] if self._save_last_exp else
                                             []), self._experience)

    @property
    def batch_size(self):
        assert self._batch_size is not None, "No experience is observed yet!"
        return self._batch_size


class SyncUniformExperienceReplayer(ExperienceReplayer):
    """
    For synchronous off-policy training.

    Example algorithms: DDPG, SAC
    """

    def __init__(self, experience_spec, batch_size, max_length):
        """Create a ReplayBuffer.

        Args:
            data_experience_specspec (nested TensorSpec): spec describing a
                single item that can be stored in the replayer.
            batch_size (int): number of environments.
            max_length (int): The maximum number of items that can be stored
                for a single environment.
        """
        self._experience_spec = experience_spec
<<<<<<< HEAD
        # self._buffer = ReplayBuffer(
        #     experience_spec, batch_size, max_length=max_length)
        self._buffer = ReplayBuffer(experience_spec, batch_size)
=======
        self._buffer = ReplayBuffer(
            experience_spec, batch_size, max_length=max_length)
>>>>>>> 00fa1c94
        self._data_iter = None

    def observe(self, exp):
        """
        For the sync driver, `exp` has the shape (`env_batch_size`, ...)
        with `num_envs`==1 and `unroll_length`==1.
        """
        outer_rank = alf.nest.utils.get_outer_rank(exp, self._experience_spec)

        if outer_rank == 1:
            self._buffer.add_batch(exp, exp.env_id)
        elif outer_rank == 3:
            # The shape is [learn_queue_cap, unroll_length, env_batch_size, ...]
            for q in range(exp.step_type.shape[0]):
                for t in range(exp.step_type.shape[1]):
                    bat = alf.nest.map_structure(lambda x: x[q, t, ...], exp)
                    self._buffer.add_batch(bat, bat.env_id)
        else:
            raise ValueError("Unsupported outer rank %s of `exp`" % outer_rank)

    def replay(self, sample_batch_size, mini_batch_length):
        """Get a random batch.

        Args:
            sample_batch_size (int): number of sequences
            mini_batch_length (int): the length of each sequence
        Returns:
            Experience: experience batch in batch major (B, T, ...)
        """
        return self._buffer.get_batch(sample_batch_size, mini_batch_length)

    def replay_all(self):
        return self._buffer.gather_all()

    def clear(self):
        self._buffer.clear()

    @property
    def batch_size(self):
        return self._buffer.num_environments<|MERGE_RESOLUTION|>--- conflicted
+++ resolved
@@ -171,14 +171,8 @@
                 for a single environment.
         """
         self._experience_spec = experience_spec
-<<<<<<< HEAD
-        # self._buffer = ReplayBuffer(
-        #     experience_spec, batch_size, max_length=max_length)
-        self._buffer = ReplayBuffer(experience_spec, batch_size)
-=======
         self._buffer = ReplayBuffer(
             experience_spec, batch_size, max_length=max_length)
->>>>>>> 00fa1c94
         self._data_iter = None
 
     def observe(self, exp):
