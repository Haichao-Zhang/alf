--- conflicted
+++ resolved
@@ -12,8 +12,4 @@
 # See the License for the specific language governing permissions and
 # limitations under the License.
 
-<<<<<<< HEAD
-from .adam_tf import Adam_TF
-=======
-from .adam_tf import AdamTF
->>>>>>> af0b0acd
+from .adam_tf import AdamTF