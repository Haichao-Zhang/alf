--- conflicted
+++ resolved
@@ -187,17 +187,9 @@
             squashed_dist = dist_utils.TransformedDistribution(
                 base_distribution=normal_dist,
                 transforms=[
-<<<<<<< HEAD
-                    dist_utils.StableTanh(cache_size=1),
-                    td.AffineTransform(
-                        loc=self._action_means,
-                        scale=self._action_magnitudes,
-                        cache_size=1)
-=======
                     dist_utils.StableTanh(),
                     dist_utils.AffineTransform(
                         loc=self._action_means, scale=self._action_magnitudes)
->>>>>>> 00fa1c94
                 ])
 
             return squashed_dist
