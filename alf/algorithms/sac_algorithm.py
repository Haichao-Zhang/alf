# Copyright (c) 2020 Horizon Robotics. All Rights Reserved.
#
# Licensed under the Apache License, Version 2.0 (the "License");
# you may not use this file except in compliance with the License.
# You may obtain a copy of the License at
#
#      http://www.apache.org/licenses/LICENSE-2.0
#
# Unless required by applicable law or agreed to in writing, software
# distributed under the License is distributed on an "AS IS" BASIS,
# WITHOUT WARRANTIES OR CONDITIONS OF ANY KIND, either express or implied.
# See the License for the specific language governing permissions and
# limitations under the License.
"""Soft Actor Critic Algorithm."""

import numpy as np
import gin

import torch
import torch.nn as nn
import torch.distributions as td
from typing import Callable

from alf.algorithms.config import TrainerConfig
from alf.algorithms.off_policy_algorithm import OffPolicyAlgorithm
from alf.algorithms.one_step_loss import OneStepTDLoss
from alf.algorithms.rl_algorithm import RLAlgorithm
from alf.data_structures import TimeStep, Experience, LossInfo, namedtuple
from alf.data_structures import AlgStep, TrainingInfo
from alf.nest import nest
from alf.networks import ActorDistributionNetwork, CriticNetwork
from alf.tensor_specs import TensorSpec, BoundedTensorSpec
from alf.utils import losses, common, dist_utils

SacShareState = namedtuple("SacShareState", ["actor"])

SacActorState = namedtuple("SacActorState", ["critic1", "critic2"])

SacCriticState = namedtuple(
    "SacCriticState",
    ["critic1", "critic2", "target_critic1", "target_critic2"])

SacState = namedtuple("SacState", ["share", "actor", "critic"])

SacActorInfo = namedtuple("SacActorInfo", ["loss"])

SacCriticInfo = namedtuple("SacCriticInfo",
                           ["critic1", "critic2", "target_critic"])

SacAlphaInfo = namedtuple("SacAlphaInfo", ["loss"])

SacInfo = namedtuple(
    "SacInfo", ["action_distribution", "actor", "critic", "alpha"],
    default_value=())

SacLossInfo = namedtuple('SacLossInfo', ('actor', 'critic', 'alpha'))


@gin.configurable
class SacAlgorithm(OffPolicyAlgorithm):
    """Soft Actor Critic

    It's described in:
    Haarnoja et al "Soft Actor-Critic Algorithms and Applications" arXiv:1812.05905v2

    There are 3 points different with `tf_agents.agents.sac.sac_agent`:

    1. To reduce computation, here we sample actions only once for calculating
    actor, critic, and alpha loss while `tf_agents.agents.sac.sac_agent` samples
    actions for each loss. This difference has little influence on the training
    performance.

    2. We calculate losses for every sampled steps.
    (s_t, a_t), (s_{t+1}, a_{t+1}) in sampled transition are used to calculate
    actor, critic and alpha loss while `tf_agents.agents.sac.sac_agent` only
    uses (s_t, a_t) and critic loss for s_{t+1} is 0. You should handle this
    carefully, it is equivalent to applying a coefficient of 0.5 on the critic
    loss.

    3. We mask out `StepType.LAST` steps when calculating losses but
    `tf_agents.agents.sac.sac_agent` does not. We believe the correct
    implementation should mask out LAST steps. And this may make different
    performance on same tasks.
    """

    def __init__(self,
                 observation_spec,
                 action_spec: BoundedTensorSpec,
                 actor_network: ActorDistributionNetwork,
                 critic_network: CriticNetwork,
                 env=None,
                 config: TrainerConfig = None,
                 critic_loss=None,
                 target_entropy=None,
                 initial_log_alpha=0.0,
                 target_update_tau=0.05,
                 target_update_period=1,
                 dqda_clipping=None,
                 actor_optimizer=None,
                 critic_optimizer=None,
                 alpha_optimizer=None,
                 gradient_clipping=None,
                 debug_summaries=False,
                 name="SacAlgorithm"):
        """Create a SacAlgorithm

        Args:
            observation_spec (nested TensorSpec): representing the observations.
            action_spec (nested BoundedTensorSpec): representing the actions.
            actor_network (Network): The network will be called with
                call(observation).
            critic_network (Network): The network will be called with
<<<<<<< HEAD
                call(observation, action, step_type).
=======
                call(observation, action).
>>>>>>> 9e3b5aa5
            env (Environment): The environment to interact with. env is a batched
                environment, which means that it runs multiple simulations
                simultateously. env only needs to be provided to the root
                Algorithm.
            config (TrainerConfig): config for training. config only needs to be
                provided to the algorithm which performs `train_iter()` by
                itself.
            critic_loss (None|OneStepTDLoss): an object for calculating critic loss.
                If None, a default OneStepTDLoss will be used.
            initial_log_alpha (float): initial value for variable log_alpha
            target_entropy (float|None): The target average policy entropy, for updating alpha.
            target_update_tau (float): Factor for soft update of the target
                networks.
            target_update_period (int): Period for soft update of the target
                networks.
            dqda_clipping (float): when computing the actor loss, clips the
                gradient dqda element-wise between [-dqda_clipping, dqda_clipping].
                Does not perform clipping if dqda_clipping == 0.
            actor_optimizer (torch.optim.optimizer): The optimizer for actor.
            critic_optimizer (torch.optim.optimizer): The optimizer for critic.
            alpha_optimizer (torch.optim.optimizer): The optimizer for alpha.
            gradient_clipping (float): Norm length to clip gradients.
            debug_summaries (bool): True if debug summaries should be created.
            name (str): The name of this algorithm.
        """
        critic_network1 = critic_network.copy()
        critic_network2 = critic_network.copy()

        log_alpha = nn.Parameter(torch.Tensor([float(initial_log_alpha)]))

        super().__init__(
            observation_spec,
            action_spec,
            train_state_spec=SacState(
                share=SacShareState(actor=actor_network.state_spec),
                actor=SacActorState(
                    critic1=critic_network.state_spec,
                    critic2=critic_network.state_spec),
                critic=SacCriticState(
                    critic1=critic_network.state_spec,
                    critic2=critic_network.state_spec,
                    target_critic1=critic_network.state_spec,
                    target_critic2=critic_network.state_spec)),
            env=env,
            config=config,
            gradient_clipping=gradient_clipping,
            debug_summaries=debug_summaries,
            name=name)
        self.add_optimizer(actor_optimizer, [actor_network])
        self.add_optimizer(critic_optimizer,
                           [critic_network1, critic_network2])
        self.add_optimizer(alpha_optimizer, [log_alpha])

        self._log_alpha = log_alpha
        self._actor_network = actor_network
        self._critic_network1 = critic_network1
        self._critic_network2 = critic_network2
        self._target_critic_network1 = self._critic_network1.copy()
        self._target_critic_network2 = self._critic_network2.copy()

        if critic_loss is None:
            critic_loss = OneStepTDLoss(debug_summaries=debug_summaries)
        self._critic_loss = critic_loss

        flat_action_spec = nest.flatten(self._action_spec)
<<<<<<< HEAD
=======
        self._flat_action_spec = flat_action_spec

>>>>>>> 9e3b5aa5
        self._is_continuous = flat_action_spec[0].is_continuous
        if target_entropy is None:
            target_entropy = np.sum(
                list(
                    map(dist_utils.calc_default_target_entropy,
                        flat_action_spec)))
        self._target_entropy = target_entropy
        self._dqda_clipping = dqda_clipping

        self._update_target = common.get_target_updater(
            models=[self._critic_network1, self._critic_network2],
            target_models=[
                self._target_critic_network1, self._target_critic_network2
            ],
            tau=target_update_tau,
            period=target_update_period)

    def _predict(self, time_step: TimeStep, state=None, epsilon_greedy=1.):
        action_dist, state = self._actor_network(
            time_step.observation, state=state.share.actor)
        empty_state = nest.map_structure(lambda x: (), self.train_state_spec)
        state = empty_state._replace(share=SacShareState(actor=state))
        action = dist_utils.epsilon_greedy_sample(action_dist, epsilon_greedy)
        return AlgStep(
            output=action,
            state=state,
            info=SacInfo(action_distribution=action_dist))

    def predict_step(self, time_step: TimeStep, state, epsilon_greedy):
        return self._predict(time_step, state, epsilon_greedy)

    def rollout_step(self, time_step: TimeStep, state):
        if self.need_full_rollout_state():
            raise NotImplementedError("Storing RNN state to replay buffer "
                                      "is not supported by SacAlgorithm")
        return self._predict(time_step, state, epsilon_greedy=1.0)

    def _actor_train_step(self, exp: Experience, state: SacActorState,
                          action_distribution, action, log_pi):

        if self._is_continuous:
            critic_input = (exp.observation, action)

            critic1, critic1_state = self._critic_network1(
                critic_input, state=state.critic1)
            critic2, critic2_state = self._critic_network2(
                critic_input, state=state.critic2)
<<<<<<< HEAD

            target_q_value = torch.min(critic1, critic2)

            dqda = torch.autograd.grad(target_q_value, action,
                                       torch.ones(target_q_value.size()))[0]
=======

            target_q_value = torch.min(critic1, critic2)
            grad_outputs = [torch.ones(target_q_value.size())] * \
                    len(self._flat_action_spec)
            dqda = nest.pack_sequence_as(
                action,
                list(
                    torch.autograd.grad(target_q_value, nest.flatten(action),
                                        grad_outputs)))
>>>>>>> 9e3b5aa5

            def actor_loss_fn(action, dqda):
                if self._dqda_clipping:
                    dqda = torch.clamp(dqda, -self._dqda_clipping,
                                       self._dqda_clipping)
                loss = 0.5 * losses.element_wise_squared_loss(
                    (dqda + action).detach(), action)
                loss = loss.view(loss.size(0), -1).mean(1)
                return loss

<<<<<<< HEAD
            actor_loss = nest.map_structure(actor_loss_fn, dqda, action)
=======
            actor_loss = nest.map_structure(actor_loss_fn, action, dqda)
>>>>>>> 9e3b5aa5
            alpha = torch.exp(self._log_alpha).detach()
            actor_loss += alpha * log_pi
        else:
            critic1, critic1_state = self._critic_network1(
                exp.observation, state=state.critic1)

            critic2, critic2_state = self._critic_network2(
                exp.observation, state=state.critic2)

<<<<<<< HEAD
            assert isinstance(
                action_distribution, td.categorical.Categorical) or \
                isinstance(action_distribution, td.independent.Independent) and \
                isinstance(action_distribution.base_dist,
                                td.categorical.Categorical),  \
                 ("Only `Categorical` " + "was supported, received:" + str(
                        type(action_distribution)))

            log_action_probs = action_distribution.base_dist.logits.squeeze(1)
=======
            base_action_dist = dist_utils.get_base_dist(action_distribution)
            assert isinstance(base_action_dist, td.categorical.Categorical),  \
                 ("Only `Categorical` " + "was supported, received:" + str(
                        type(base_action_dist)))

            log_action_probs = base_action_dist.logits.squeeze(1)
>>>>>>> 9e3b5aa5

            target_q_value = torch.min(critic1, critic2).detach()
            alpha = torch.exp(self._log_alpha)
            actor_loss = torch.exp(log_action_probs) * (
                alpha.detach() * log_action_probs - target_q_value)
<<<<<<< HEAD
            actor_loss = actor_loss.view(actor_loss.size(0), -1).mean(1)
=======
            actor_loss = actor_loss.mean(list(range(1, actor_loss.ndim)))
>>>>>>> 9e3b5aa5

        state = SacActorState(critic1=critic1_state, critic2=critic2_state)
        info = SacActorInfo(loss=LossInfo(loss=actor_loss, extra=actor_loss))

        return state, info

    def _critic_train_step(self, exp: Experience, state: SacCriticState,
                           action, log_pi):
        if self._is_continuous:
            critic_input = (exp.observation, exp.action)
            target_critic_input = (exp.observation, action)
        else:
            critic_input = exp.observation
            target_critic_input = exp.observation

        critic1, critic1_state = self._critic_network1(
            critic_input, state=state.critic1)

        critic2, critic2_state = self._critic_network2(
            critic_input, state=state.critic2)

        target_critic1, target_critic1_state = self._target_critic_network1(
            target_critic_input, state=state.target_critic1)

        target_critic2, target_critic2_state = self._target_critic_network2(
            target_critic_input, state=state.target_critic2)

        if not self._is_continuous:
            exp_action = exp.action.view(critic1.shape[0], -1).long()
            critic1 = critic1.gather(-1, exp_action)
            critic2 = critic2.gather(-1, exp_action)
            sampled_action = action.view(critic1.shape[0], -1).long()
            target_critic1 = target_critic1.gather(-1, sampled_action)
            target_critic2 = target_critic2.gather(-1, sampled_action)

<<<<<<< HEAD
        target_critic = torch.min(target_critic1, target_critic2).view(log_pi.shape) - \
=======
        target_critic = torch.min(target_critic1, \
                                  target_critic2).reshape(log_pi.shape) - \
>>>>>>> 9e3b5aa5
                         (torch.exp(self._log_alpha) * log_pi).detach()

        critic1 = critic1.squeeze(-1)
        critic2 = critic2.squeeze(-1)
        target_critic = target_critic.squeeze(-1).detach()

        state = SacCriticState(
            critic1=critic1_state,
            critic2=critic2_state,
            target_critic1=target_critic1_state,
            target_critic2=target_critic2_state)

        info = SacCriticInfo(
            critic1=critic1, critic2=critic2, target_critic=target_critic)

        return state, info

    def _alpha_train_step(self, log_pi):
        alpha_loss = self._log_alpha * (
            -log_pi - self._target_entropy).detach()
        info = SacAlphaInfo(loss=LossInfo(loss=alpha_loss, extra=alpha_loss))
        return info

    def train_step(self, exp: Experience, state: SacState):
        action_distribution, share_actor_state = self._actor_network(
            exp.observation, state=state.share.actor)
        if self._is_continuous:
            action = dist_utils.rsample_action_distribution(
                action_distribution)
        else:
            action = dist_utils.sample_action_distribution(action_distribution)

        log_pi = dist_utils.compute_log_probability(action_distribution,
                                                    action)

        actor_state, actor_info = self._actor_train_step(
            exp, state.actor, action_distribution, action, log_pi)
        critic_state, critic_info = self._critic_train_step(
            exp, state.critic, action, log_pi)
        alpha_info = self._alpha_train_step(log_pi)

        state = SacState(
            share=SacShareState(actor=share_actor_state),
            actor=actor_state,
            critic=critic_state)
        info = SacInfo(
            action_distribution=action_distribution,
            actor=actor_info,
            critic=critic_info,
            alpha=alpha_info)
        return AlgStep(action, state, info)

    def after_update(self, training_info):
        self._update_target()

    def calc_loss(self, training_info: TrainingInfo):
        critic_loss = self._calc_critic_loss(training_info)
        alpha_loss = training_info.info.alpha.loss
        actor_loss = training_info.info.actor.loss
        return LossInfo(
            loss=actor_loss.loss + critic_loss.loss + alpha_loss.loss,
            extra=SacLossInfo(
                actor=actor_loss.extra,
                critic=critic_loss.extra,
                alpha=alpha_loss.extra))

    def _calc_critic_loss(self, training_info):
        critic_info = training_info.info.critic

        target_critic = critic_info.target_critic

        critic_loss1 = self._critic_loss(
            training_info=training_info,
            value=critic_info.critic1,
            target_value=target_critic)

        critic_loss2 = self._critic_loss(
            training_info=training_info,
            value=critic_info.critic2,
            target_value=target_critic)

        critic_loss = critic_loss1.loss + critic_loss2.loss
        return LossInfo(loss=critic_loss, extra=critic_loss)

    def _trainable_attributes_to_ignore(self):
        return ['_target_critic_network1', '_target_critic_network2']<|MERGE_RESOLUTION|>--- conflicted
+++ resolved
@@ -110,11 +110,7 @@
             actor_network (Network): The network will be called with
                 call(observation).
             critic_network (Network): The network will be called with
-<<<<<<< HEAD
-                call(observation, action, step_type).
-=======
                 call(observation, action).
->>>>>>> 9e3b5aa5
             env (Environment): The environment to interact with. env is a batched
                 environment, which means that it runs multiple simulations
                 simultateously. env only needs to be provided to the root
@@ -180,11 +176,8 @@
         self._critic_loss = critic_loss
 
         flat_action_spec = nest.flatten(self._action_spec)
-<<<<<<< HEAD
-=======
         self._flat_action_spec = flat_action_spec
 
->>>>>>> 9e3b5aa5
         self._is_continuous = flat_action_spec[0].is_continuous
         if target_entropy is None:
             target_entropy = np.sum(
@@ -232,13 +225,6 @@
                 critic_input, state=state.critic1)
             critic2, critic2_state = self._critic_network2(
                 critic_input, state=state.critic2)
-<<<<<<< HEAD
-
-            target_q_value = torch.min(critic1, critic2)
-
-            dqda = torch.autograd.grad(target_q_value, action,
-                                       torch.ones(target_q_value.size()))[0]
-=======
 
             target_q_value = torch.min(critic1, critic2)
             grad_outputs = [torch.ones(target_q_value.size())] * \
@@ -248,7 +234,6 @@
                 list(
                     torch.autograd.grad(target_q_value, nest.flatten(action),
                                         grad_outputs)))
->>>>>>> 9e3b5aa5
 
             def actor_loss_fn(action, dqda):
                 if self._dqda_clipping:
@@ -259,11 +244,7 @@
                 loss = loss.view(loss.size(0), -1).mean(1)
                 return loss
 
-<<<<<<< HEAD
-            actor_loss = nest.map_structure(actor_loss_fn, dqda, action)
-=======
             actor_loss = nest.map_structure(actor_loss_fn, action, dqda)
->>>>>>> 9e3b5aa5
             alpha = torch.exp(self._log_alpha).detach()
             actor_loss += alpha * log_pi
         else:
@@ -273,34 +254,18 @@
             critic2, critic2_state = self._critic_network2(
                 exp.observation, state=state.critic2)
 
-<<<<<<< HEAD
-            assert isinstance(
-                action_distribution, td.categorical.Categorical) or \
-                isinstance(action_distribution, td.independent.Independent) and \
-                isinstance(action_distribution.base_dist,
-                                td.categorical.Categorical),  \
-                 ("Only `Categorical` " + "was supported, received:" + str(
-                        type(action_distribution)))
-
-            log_action_probs = action_distribution.base_dist.logits.squeeze(1)
-=======
             base_action_dist = dist_utils.get_base_dist(action_distribution)
             assert isinstance(base_action_dist, td.categorical.Categorical),  \
                  ("Only `Categorical` " + "was supported, received:" + str(
                         type(base_action_dist)))
 
             log_action_probs = base_action_dist.logits.squeeze(1)
->>>>>>> 9e3b5aa5
 
             target_q_value = torch.min(critic1, critic2).detach()
             alpha = torch.exp(self._log_alpha)
             actor_loss = torch.exp(log_action_probs) * (
                 alpha.detach() * log_action_probs - target_q_value)
-<<<<<<< HEAD
-            actor_loss = actor_loss.view(actor_loss.size(0), -1).mean(1)
-=======
             actor_loss = actor_loss.mean(list(range(1, actor_loss.ndim)))
->>>>>>> 9e3b5aa5
 
         state = SacActorState(critic1=critic1_state, critic2=critic2_state)
         info = SacActorInfo(loss=LossInfo(loss=actor_loss, extra=actor_loss))
@@ -336,12 +301,8 @@
             target_critic1 = target_critic1.gather(-1, sampled_action)
             target_critic2 = target_critic2.gather(-1, sampled_action)
 
-<<<<<<< HEAD
-        target_critic = torch.min(target_critic1, target_critic2).view(log_pi.shape) - \
-=======
         target_critic = torch.min(target_critic1, \
                                   target_critic2).reshape(log_pi.shape) - \
->>>>>>> 9e3b5aa5
                          (torch.exp(self._log_alpha) * log_pi).detach()
 
         critic1 = critic1.squeeze(-1)
